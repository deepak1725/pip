--- conflicted
+++ resolved
@@ -12,12 +12,8 @@
 import pytest
 
 from mock import Mock, patch
-<<<<<<< HEAD
 from pip.exceptions import HashMismatch, HashMissing, InstallationError
-from pip.utils import (egg_link_path, Inf, get_installed_distributions,
-=======
 from pip.utils import (egg_link_path, get_installed_distributions,
->>>>>>> 78c77b37
                        untar_file, unzip_file, rmtree, normalize_path)
 from pip.utils.hashes import Hashes, MissingHashes
 from pip.operations.freeze import freeze_excludes
