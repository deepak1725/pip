from __future__ import absolute_import

import logging
import sys
import textwrap

from pip.basecommand import Command, SUCCESS
from pip.download import PipXmlrpcTransport
from pip.index import PyPI
from pip.utils import get_terminal_size
from pip.utils.logging import indent_log
from pip.exceptions import CommandError
from pip.status_codes import NO_MATCHES_FOUND
from pip._vendor import pkg_resources
from pip._vendor.six.moves import xmlrpc_client


logger = logging.getLogger(__name__)


class SearchCommand(Command):
    """Search for PyPI packages whose name or summary contains <query>."""
    name = 'search'
    usage = """
      %prog [options] <query>"""
    summary = 'Search PyPI for packages.'

    def __init__(self, *args, **kw):
        super(SearchCommand, self).__init__(*args, **kw)
        self.cmd_opts.add_option(
            '--index',
            dest='index',
            metavar='URL',
            default=PyPI.pypi_url,
            help='Base URL of Python Package Index (default %default)')

        self.parser.insert_option_group(0, self.cmd_opts)

    def run(self, options, args):
        if not args:
            raise CommandError('Missing required argument (search query).')
        query = args
        pypi_hits = self.search(query, options)
        hits = transform_hits(pypi_hits)

        terminal_width = None
        if sys.stdout.isatty():
            terminal_width = get_terminal_size()[0]

        print_results(hits, terminal_width=terminal_width)
        if pypi_hits:
            return SUCCESS
        return NO_MATCHES_FOUND

    def search(self, query, options):
        index_url = options.index
        with self._build_session(options) as session:
            transport = PipXmlrpcTransport(index_url, session)
            pypi = xmlrpc_client.ServerProxy(index_url, transport)
            hits = pypi.search({'name': query, 'summary': query}, 'or')
            return hits


def transform_hits(hits):
    """
    The list from pypi is really a list of versions. We want a list of
    packages with the list of versions stored inline. This converts the
    list from pypi into one we can use.
    """
    packages = {}
    for hit in hits:
        name = hit['name']
        summary = hit['summary']
        version = hit['version']
        score = hit['_pypi_ordering']
        if score is None:
            score = 0

        if name not in packages.keys():
            packages[name] = {
                'name': name,
                'summary': summary,
                'versions': [version],
                'score': score,
            }
        else:
            packages[name]['versions'].append(version)

            # if this is the highest version, replace summary and score
            if version == highest_version(packages[name]['versions']):
                packages[name]['summary'] = summary
                packages[name]['score'] = score

    # each record has a unique name now, so we will convert the dict into a
    # list sorted by score
    package_list = sorted(
        packages.values(),
        key=lambda x: x['score'],
        reverse=True,
    )
    return package_list


def print_results(hits, name_column_width=None, terminal_width=None):
    if not hits:
        return
    if name_column_width is None:
<<<<<<< HEAD
        name_column_width = max(
            [len(hit['name']) + len(hit.get('versions', ['-'])[-1])
             for hit in hits]) + 4
=======
        name_column_width = max((len(hit['name']) for hit in hits)) + 4
>>>>>>> 1927dfce
    installed_packages = [p.project_name for p in pkg_resources.working_set]
    for hit in hits:
        name = hit['name']
        summary = hit['summary'] or ''
        version = hit.get('versions', ['-'])[-1]
        if terminal_width is not None:
            # wrap and indent summary to fit terminal
            summary = textwrap.wrap(
                summary,
                terminal_width - name_column_width - 5,
            )
            summary = ('\n' + ' ' * (name_column_width + 3)).join(summary)

        line = '%-*s - %s' % (name_column_width,
                              '%s (%s)' % (name, version), summary)
        try:
            logger.info(line)
            if name in installed_packages:
                dist = pkg_resources.get_distribution(name)
                with indent_log():
                    latest = highest_version(hit['versions'])
                    if dist.version == latest:
                        logger.info('INSTALLED: %s (latest)', dist.version)
                    else:
                        logger.info('INSTALLED: %s', dist.version)
                        logger.info('LATEST:    %s', latest)
        except UnicodeEncodeError:
            pass


def highest_version(versions):
    return next(iter(
        sorted(versions, key=pkg_resources.parse_version, reverse=True)
    ))<|MERGE_RESOLUTION|>--- conflicted
+++ resolved
@@ -105,13 +105,11 @@
     if not hits:
         return
     if name_column_width is None:
-<<<<<<< HEAD
-        name_column_width = max(
-            [len(hit['name']) + len(hit.get('versions', ['-'])[-1])
-             for hit in hits]) + 4
-=======
-        name_column_width = max((len(hit['name']) for hit in hits)) + 4
->>>>>>> 1927dfce
+        name_column_width = max([
+            len(hit['name']) + len(hit.get('versions', ['-'])[-1])
+            for hit in hits
+        ]) + 4
+
     installed_packages = [p.project_name for p in pkg_resources.working_set]
     for hit in hits:
         name = hit['name']
